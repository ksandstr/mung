
#include <stdio.h>
#include <stdint.h>
#include <stdbool.h>
#include <assert.h>
#include <ccan/list/list.h>
#include <ccan/container_of/container_of.h>
#include <ccan/alignof/alignof.h>

#include <l4/types.h>
#include <l4/kcp.h>
#include <l4/kip.h>

#include <ukernel/slab.h>
#include <ukernel/thread.h>
#include <ukernel/space.h>
#include <ukernel/mm.h>



#define N_FIRST_PAGES (2 * 1024 * 1024 / PAGE_SIZE)


static struct list_head k_free_pages = LIST_HEAD_INIT(k_free_pages),
	k_heap_pages = LIST_HEAD_INIT(k_heap_pages);
static struct kmem_cache *mm_page_cache = NULL;

static uintptr_t heap_pos = KERNEL_HEAP_TOP;


void *sbrk(intptr_t increment)
{
	if(increment > 0) {
		uintptr_t n_pages = ((uintptr_t)increment + PAGE_SIZE - 1) >> PAGE_BITS;
		heap_pos -= n_pages << PAGE_BITS;
		const uintptr_t start_pos = heap_pos;
		for(uintptr_t i=0; i < n_pages; i++) {
			struct page *pg = get_kern_page(start_pos + i * PAGE_SIZE);
			assert((uintptr_t)pg->vm_addr == start_pos + i * PAGE_SIZE);
			list_add(&k_heap_pages, &pg->link);
		}
	}
	return (void *)heap_pos;
}


/* reserves address space in the sbrk()-style heap. */
uintptr_t reserve_heap_page(void)
{
	heap_pos -= PAGE_SIZE;
	return heap_pos;
}


void add_boot_pages(intptr_t start, intptr_t end)
{
	printf("%s: start 0x%x, end 0x%x\n", __func__, (unsigned)start,
		(unsigned)end);
	int npages = (end - start + PAGE_SIZE - 1) >> PAGE_BITS;
	for(int i=0; i < npages; i++) {
		struct page *p = kmem_cache_alloc(mm_page_cache);
		p->id = (start >> PAGE_BITS) + i;
		p->vm_addr = NULL;
		list_add(&k_free_pages, &p->link);
	}

	uint32_t id_chunk[256];
	int pos = 0;
	while(pos < npages) {
		int seg = MIN(int, 256, npages - pos);
		for(int i=0; i < seg; i++) {
			id_chunk[i] = (start >> PAGE_BITS) + pos + i;
		}
		mapdb_init_range(&kernel_space->mapdb,
			start + pos * PAGE_SIZE, id_chunk, seg, 0x7);
		pos += seg;
	}
}


static COLD bool page_is_available(
	const L4_KernelConfigurationPage_t *kcp,
	L4_Word_t addr)
{
	assert(offsetof(L4_KernelConfigurationPage_t, MemoryInfo) == 0x54);
	L4_MemoryDesc_t *mds = (void *)kcp + kcp->MemoryInfo.MemDescPtr;
	int md_count = kcp->MemoryInfo.n;
	bool virt_ok = false, conv_ok = false, reserved = false;
//	printf("%s: address %#x (%d memorydescs)...\n", __func__, addr, md_count);
	for(int i=0; i < md_count; i++) {
		L4_Word_t low = L4_MemoryDescLow(&mds[i]),
			high = L4_MemoryDescHigh(&mds[i]);
		int type = L4_MemoryDescType(&mds[i]);
		bool virtual = L4_IsMemoryDescVirtual(&mds[i]);

		if(addr < low || addr > high) continue;

#if 0
		size_t size = (high - low + 1) / 1024;
		printf("memdesc %d: %#x .. %#x, size %u KiB, type %x, %s\n",
			i, low, high, (unsigned)size, type,
			virtual ? "virtual" : "physical");
#endif

		if(!virt_ok && virtual) {
			virt_ok = true;
		} else if(!virtual && type == L4_ConventionalMemoryType
			&& virt_ok && !conv_ok)
		{
			conv_ok = true;
		} else if(!virtual && conv_ok && type != L4_ConventionalMemoryType) {
			reserved = true;
			break;
		}
	}

	return virt_ok && conv_ok && !reserved;
}


/* reserves enough identity pages to create <struct page> for each physical
 * page. indicates which range to identity map by *resv_start and *resv_end.
 */
<<<<<<< HEAD
COLD void init_kernel_heap(
	void *kcp_base,
=======
void init_kernel_heap(
	const multiboot_module_t *mods,
	int mods_count,
>>>>>>> 05ddc4c4
	uintptr_t *resv_start,
	uintptr_t *resv_end)
{
	const L4_KernelConfigurationPage_t *kcp = kcp_base;

<<<<<<< HEAD
	/* grab early pages from conventional memory that isn't reserved by a
	 * bootloader-defined object.
	 */
	extern char _start, _end;
	L4_Word_t next_addr = (L4_Word_t)&_end;	/* ... or the kernel binary. */
	next_addr = (next_addr + PAGE_SIZE - 1) & ~PAGE_MASK;
	printf("kernel early memory low address is %#x\n", (unsigned)next_addr);
	int got = 0;
	static struct page first_pages[N_FIRST_PAGES];
	while(got < N_FIRST_PAGES) {
		if(next_addr > (64 * 1024 * 1024)) {
			/* stop at the 64 MiB mark. */
			panic("init_kernel_heap limit reached");
		}
		if(page_is_available(kcp, next_addr)) {
=======
	static struct page first_pages[N_FIRST_PAGES];
	size_t got = 0;
	while(got < N_FIRST_PAGES) {
		/* check that "next_addr" isn't inside one of the boot modules. */
		bool overlap = false;
		for(int i=0; i < mods_count; i++) {
			if(mods[i].mod_start <= got && mods[i].mod_end > got) {
				overlap = true;
				break;
			}
		}
		if(!overlap) {
>>>>>>> 05ddc4c4
			struct page *pg = &first_pages[got++];
			pg->id = next_addr >> PAGE_BITS;
			pg->vm_addr = (void *)next_addr;
			list_add(&k_free_pages, &pg->link);
<<<<<<< HEAD
		}
		next_addr += PAGE_SIZE;
=======
			next_addr += PAGE_SIZE;
		}
>>>>>>> 05ddc4c4
	}
	printf("uppermost reserved byte is at %#x\n", (unsigned)next_addr - 1);

	/* initialize page slab & return. */
	mm_page_cache = kmem_cache_create("mm_page_cache", sizeof(struct page),
		ALIGNOF(struct page), 0, NULL, NULL);
	*resv_start = MIN(uintptr_t, (uintptr_t)&_start, *resv_start);
	*resv_end = MAX(uintptr_t, next_addr - 1, *resv_end);	/* (inclusive.) */
}


struct page *get_kern_page(uintptr_t vm_addr)
{
	assert((vm_addr & PAGE_MASK) == 0);
	assert(!list_empty(&k_free_pages));
	/* (get from tail of list, as that's where the idempotent heap is during
	 * early boot. otherwise there is a chance of endless recursion through
	 * put_supervisor_page()'s not finding the page directory for the vm heap.
	 * [... more recently though, .next seems to work just as well.])
	 */
	struct page *p;
	do {
		p = container_of(k_free_pages.n.prev, struct page, link);
		list_del(&p->link);
		/* don't return pages with a physical address below 0x100000, as these
		 * are special on the x86 (video memory, etc)
		 */
		if(p->id < (0x100000 >> PAGE_BITS)) {
			/* FIXME: stick these in a reserved list. maybe. */
			printf("%s: NOTE: skipping page id %u (physaddr 0x%x)\n",
				__func__, p->id, (uintptr_t)p->id << PAGE_BITS);
			p = NULL;
		}
	} while(p == NULL);

	if(vm_addr == 0) {
		if(p->vm_addr == NULL) {
			/* map it in at some address. */
			vm_addr = reserve_heap_page();
			put_supervisor_page(vm_addr, p->id);
			p->vm_addr = (void *)vm_addr;
		} else {
			vm_addr = (uintptr_t)p->vm_addr;
		}
	} else {
		if(p->vm_addr != NULL) {
			/* remove the heap reservation. */
			put_supervisor_page((uintptr_t)p->vm_addr, 0);
			/* TODO: call a release_heap_page() or some such */
			p->vm_addr = NULL;
		}

		/* FIXME: check that there isn't already a page at vm_addr */
		put_supervisor_page(vm_addr, p->id);
		p->vm_addr = (void *)vm_addr;
	}

	return p;
}


void free_kern_page(struct page *page)
{
	list_add(&k_free_pages, &page->link);
}


/* interface for slab.c */
struct page *kmem_alloc_new_page(void) {
	return get_kern_page(0);
}


void kmem_free_page(struct page *p) {
	free_kern_page(p);
}<|MERGE_RESOLUTION|>--- conflicted
+++ resolved
@@ -121,20 +121,13 @@
 /* reserves enough identity pages to create <struct page> for each physical
  * page. indicates which range to identity map by *resv_start and *resv_end.
  */
-<<<<<<< HEAD
-COLD void init_kernel_heap(
+void init_kernel_heap(
 	void *kcp_base,
-=======
-void init_kernel_heap(
-	const multiboot_module_t *mods,
-	int mods_count,
->>>>>>> 05ddc4c4
 	uintptr_t *resv_start,
 	uintptr_t *resv_end)
 {
 	const L4_KernelConfigurationPage_t *kcp = kcp_base;
 
-<<<<<<< HEAD
 	/* grab early pages from conventional memory that isn't reserved by a
 	 * bootloader-defined object.
 	 */
@@ -150,31 +143,12 @@
 			panic("init_kernel_heap limit reached");
 		}
 		if(page_is_available(kcp, next_addr)) {
-=======
-	static struct page first_pages[N_FIRST_PAGES];
-	size_t got = 0;
-	while(got < N_FIRST_PAGES) {
-		/* check that "next_addr" isn't inside one of the boot modules. */
-		bool overlap = false;
-		for(int i=0; i < mods_count; i++) {
-			if(mods[i].mod_start <= got && mods[i].mod_end > got) {
-				overlap = true;
-				break;
-			}
-		}
-		if(!overlap) {
->>>>>>> 05ddc4c4
 			struct page *pg = &first_pages[got++];
 			pg->id = next_addr >> PAGE_BITS;
 			pg->vm_addr = (void *)next_addr;
 			list_add(&k_free_pages, &pg->link);
-<<<<<<< HEAD
 		}
 		next_addr += PAGE_SIZE;
-=======
-			next_addr += PAGE_SIZE;
-		}
->>>>>>> 05ddc4c4
 	}
 	printf("uppermost reserved byte is at %#x\n", (unsigned)next_addr - 1);
 
